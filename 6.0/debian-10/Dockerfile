--- conflicted
+++ resolved
@@ -18,14 +18,8 @@
 COPY rootfs /
 RUN /opt/bitnami/scripts/redis-cluster/postunpack.sh
 ENV BITNAMI_APP_NAME="redis-cluster" \
-<<<<<<< HEAD
-    BITNAMI_IMAGE_VERSION="6.0.5-debian-10-r25" \
-    PATH="/opt/bitnami/redis/bin:/opt/bitnami/common/bin:$PATH" \
-    BITNAMI_DEBUG="true"
-=======
     BITNAMI_IMAGE_VERSION="6.0.9-debian-10-r1" \
     PATH="/opt/bitnami/redis/bin:/opt/bitnami/common/bin:$PATH"
->>>>>>> eee2072e
 
 EXPOSE 6379
 
